import { Component, Inject } from '@nestjs/common';
import {
    SalesforceService, AuthService, CacheService, User,
    SFQueryObject, LoggerService
} from '../';
import * as _ from 'lodash';
import * as jwt from 'jwt-simple';

/**
 * @desc A service to provide functions for working with Facilitators
 * 
 * @export
 * @class FacilitatorsService
 */
@Component()
export class FacilitatorsService {

    private getAllKey = 'FacilitatorsService.getAll';

    constructor( @Inject('SalesforceService') private sfService: SalesforceService = new SalesforceService(),
        @Inject('AuthService') private authService: AuthService = new AuthService(),
        @Inject('CacheService') private cache: CacheService = new CacheService(),
        @Inject('LoggerService') private log: LoggerService = new LoggerService()) { }

    /**
     * @desc Get all facilitators for the affiliate specified. All if <code>affiliate === ''</code>. The queried fields from Salesforce are as follows:<br><br>
     * <code>[<br>
     *  &emsp;"Id",<br>
     *  &emsp;"FirstName",<br>
     *  &emsp;"LastName",<br>
     *  &emsp;"Email",<br>
     *  &emsp;"Title",<br>
     *  &emsp;"Account.Id",<br>
     *  &emsp;"Account.Name",<br>
     *  &emsp;"Facilitator_For\__r.Id",<br>
     *  &emsp;"Facilitator_For\__r.Name",<br>
     *  &emsp;"Photograph\__c",<br>
     *  &emsp;"Biography\__c"<br>
     * ]</code>
     * 
     * @param {boolean} [refresh=false] - Force the refresh of the cache
     * @param {string} [affiliate] - SF Id of the affiliate to get facilitators for (or '' to get all facilitators)
     * @returns {Promise<any[]>} 
     * @memberof FacilitatorsService
     */
    public async getAll(refresh: boolean = false, affiliate?: string): Promise<any[]> {

        if (!this.cache.isCached(this.getAllKey)) {
            let query = {
                action: "SELECT",
                fields: [
                    "Id",
                    "FirstName",
                    "LastName",
                    "Email",
                    "Title",
                    "Account.Id",
                    "Account.Name",
                    "Facilitator_For__r.Id",
                    "Facilitator_For__r.Name",
                    "Photograph__c",
                    "Biography__c"
                ],
                table: "Contact",
                clauses: `RecordType.Name='Affiliate Instructor'`
            }

            if (affiliate != '') query.clauses += ` AND Facilitator_For__c='${affiliate}'`;

            let facilitators = (await this.sfService.query(query as SFQueryObject)).records as any;
            const ids = facilitators.map(facilitator => { return `'${facilitator['Id']}'` });
            const usersArr = (await this.authService.getUsers(`user.extId IN (${ids.join()})`)).users;
            const users = _.keyBy(usersArr, 'extId');

            // Add the facilitator's auth id to object
            for (let facilitator of facilitators) {
                if (users[facilitator['Id']]) {
                    facilitator['id'] = users[facilitator['Id']].id;
                    facilitator['role'] = users[facilitator['Id']].roles.filter(role => role.service === 'affiliate-portal')[0];
                    facilitator['lastLogin'] = users[facilitator['Id']].lastLogin;
                    facilitator.services = users[facilitator['Id']].services;
                }
            }
            
            facilitators = facilitators.filter(facilitator => { 
                return facilitator['id'] !== undefined && facilitator.services && facilitator.services.includes('affiliate-portal'); 
            });

            this.cache.cache(this.getAllKey, facilitators);
            return Promise.resolve(facilitators);
        } else {
            return Promise.resolve(this.cache.getCache(this.getAllKey));
        }


    }

    /**
     * @desc Uses the Salesforce REST API to describe the Contact object. See the Salesforce documentation for more about 'describe'
     * 
     * @param {boolean} [refresh=false] - Force the refresh of the cache
     * @returns {Promise<any>} 
     * @memberof FacilitatorsService
     */
    public async describe(refresh: boolean = false): Promise<any> {
        const key = 'describeContact';

        if (!this.cache.isCached(key) || refresh) {
            const describeObject = await this.sfService.describe('Contact');

            this.cache.cache(key, describeObject);

            return Promise.resolve(describeObject);
        } else {
            return Promise.resolve(this.cache.getCache(key));
        }
    }

    /**
     * @desc Executes a SOSL query to search for text on Contacts of record type Affiliate Instructor Salesforce. Example response body:<br><br>
     * <code>[<br>
     *      &emsp;{<br>
     *          &emsp;&emsp;"Id": "003g000001VvwEZAAZ",<br>
     *          &emsp;&emsp;"Name": "Test One",<br>
     *          &emsp;&emsp;"Email": "testone@example.com"<br>
     *      &emsp;},<br>
     *      &emsp;{<br>
     *          &emsp;&emsp;"Id": "003g000001VvwEZABA",<br>
     *          &emsp;&emsp;"Name": "Test Two",<br>
     *          &emsp;&emsp;"Email": "testtwo@example.com"<br>
     *      &emsp;},<br>
     *      &emsp;{<br>
     *          &emsp;&emsp;"Id": "003g000001VvwEZABB",<br>
     *          &emsp;&emsp;"Name": "Test Three",<br>
     *          &emsp;&emsp;"Email": "testthree@example.com"<br>
     *      &emsp;},<br>
     *  ]</code>
     * 
     * @param {Header} search - Header 'x-search'. SOSL search expression (i.e. '*Test*').
     * @param {Header} retrieve - Header 'x-retrieve'. A comma seperated list of the Contact fields to retrieve (i.e. 'Id, Name, Email')
     * @param {string} [affiliate=''] - The SF Id to filter results for (or '' for no filter)
     * @param {boolean} [refresh=false] - Force the refresh of the cache
     * @returns {Promise<any>} 
     * @memberof FacilitatorsService
     */
    public async search(search: string, retrieve: string, isMapped: boolean = true, affiliate: string = '', refresh: boolean = false): Promise<any> {
        // Generate the data parameter for the RPC call
        if (!retrieve.includes('AccountId')) retrieve += ', AccountId';
        if (!retrieve.includes('RecordType.Name')) retrieve += ', RecordType.Name';
        if (!retrieve.includes('Id')) retrieve += ', Id';
        const data = {
            search: `{${search}}`,
            retrieve: `Contact(${retrieve})`
        }

        refresh = true;
        if (!this.cache.isCached(data) || refresh) {
            let facilitators = (await this.sfService.search(data)).searchRecords || [];
            facilitators = facilitators.filter(result => {
                if (affiliate === '' && isMapped) return result.RecordType && result.RecordType.Name === 'Affiliate Instructor';
                else if (affiliate !== '') return result.AccountId === affiliate && result.RecordType && result.RecordType.Name === 'Affiliate Instructor';
                else return result;
            });

            if (facilitators.length) {
                const ids = facilitators.map(facilitator => { return `'${facilitator['Id']}'` });
                const usersArr = (await this.authService.getUsers(`user.extId IN (${ids.join()})`)).users;
                const users = _.keyBy(usersArr, 'extId');

                const accountIds = [];
                // Add the facilitator's auth id to the object
                for (let facilitator of facilitators) {
                    if (facilitator.AccountId) accountIds.push(`'${facilitator.AccountId}'`);
                    if (users[facilitator['Id']]) {
                        facilitator['id'] = users[facilitator['Id']].id;
                        facilitator['role'] = users[facilitator['Id']].roles.filter(role => role.service === 'affiliate-portal')[0];
                        facilitator.services = users[facilitator['Id']].services;
                    }
                }

                const query: SFQueryObject = {
                    action: 'SELECT',
                    fields: ['Id', 'Name'],
                    table: 'Account',
                    clauses: `Id IN (${accountIds.join()})`
                }
                const affiliates = _.keyBy((await this.sfService.query(query)).records || [], 'Id');

                for (let facilitator of facilitators) {
                    facilitator['Account'] = affiliates[facilitator['AccountId']] || undefined;
                }

                if (isMapped)
                    facilitators = facilitators.filter(facilitator => {
                        return facilitator.services && facilitator.services.includes('affiliate-portal');
                    });
                else facilitators = facilitators.filter(facilitator => {
                    return facilitator.services == undefined || !facilitator.services.includes('affiliate-portal')
                });
            }

            this.cache.cache(data, facilitators);

            return Promise.resolve(facilitators);
        } else {
            return Promise.resolve(this.cache.getCache(data));
        }
    }

    /**
     * @desc Get the facilitator with the id passed at the parameter :id. The following fields are returned:<br><br>
     * <code>[<br>
     * TODO: Add fields that are returned<br>
     * ]</code>
     * 
     * @param {string} id - Salesforce ID for a Contact
     * @returns {Promise<any>} 
     * @memberof FacilitatorsService
     */
    public async get(id: string): Promise<any> {
        if (!this.cache.isCached(id)) {
            // Create the data parameter for the RPC call
            const data = {
                object: 'Contact',
                ids: [id]
            }

            let facilitator = (await this.sfService.retrieve(data))[0];
            facilitator['Account'] = (await this.sfService.retrieve({ object: 'Account', ids: [facilitator.AccountId] }))[0];

            let user;
            try {
                user = await this.authService.getUser(`user.extId='${facilitator.Id}'`);
            } catch (e) {
                this.log.warn(`Failed to find user in auth DB via user's Salesforce ID. Attempting to find by email address...`);
                try {
                    user = await this.authService.getUser(`user.email='${facilitator.Email}'`);
                } catch (e) {
                    this.log.error('Failed to find user in auth DB using their Salesforce ID and their email address.');
                    return Promise.reject(e);
                }
            }

            if (!user.services || !user.services.includes('affiliate-portal')) return Promise.reject({ error: 'NOT_FOUND', status: 404 });
            if (user.id !== 0) {
                facilitator['id'] = user.id;
                facilitator['role'] = user.roles.filter(role => role.service === 'affiliate-portal')[0];
                facilitator['lastLogin'] = user.lastLogin;
            }

            _.merge(facilitator, _.omit(user, ['email', 'password']));

            this.cache.cache(id, facilitator);
            return Promise.resolve(facilitator);
        } else {
            return Promise.resolve(this.cache.getCache(id));
        }
    }

    /**
     * @desc Creates a new Contact of record type 'Affiliate Instructor' in Salesforce and addes a user to the Shingo Auth api. The user create for the Auth API will be assigned the role of roleId (defaults to 'Facilitator'). Returns a response like:<br><br>
     * <code>{<br> 
     *  &emsp;"jwt": string,<br>
     *  &emsp;"id:" number<br>
     * }</code>
     * 
     * @param {any} user - User to create
     * @returns {Promise<any>} 
     * @memberof FacilitatorsService
     */
    public async create(user): Promise<any> {
        let contact = _.omit(user, ["Id", "password", "roleId", "role"]);

        // Create the contact in Salesforce
        contact.RecordTypeId = '012A0000000zpqrIAA';
        const data = {
            object: 'Contact',
            records: [{ contents: JSON.stringify(contact) }]
        }
        const record = (await this.sfService.create(data))[0];

        this.cache.invalidate(this.getAllKey);

        return this.createOrMapAuth(record.id, user);
    }

    /**
     * @desc Maps an existing Contact record to a new/current login
     * 
     * @param {SalesforceId} id  - The Salesforce Id of the Contact to map
     * @param {any} user 
     * @returns {Promise<any>} 
     * @memberof FacilitatorsService
     */
    public async mapContact(id: string, user): Promise<any> {
        const data = {
            object: 'Contact',
            ids: [id]
        }

        const record = (await this.sfService.retrieve(data))[0];
        if (record === undefined) return Promise.reject({ error: 'CONTACT_NOT_FOUND' });

        record.RecordTypeId = '012A0000000zpqrIAA';
        const updateData = {
            object: 'Contact',
            records: [{ contents: JSON.stringify(_.merge(_.omit(record, ['Name']), user)) }]
        }
        const successObject = (await this.sfService.update(updateData))[0];

        this.cache.invalidate(this.getAllKey);

        return this.createOrMapAuth(id, user);
    }

    /**
     * @desc Searches for an existing user with the same email. If not found, one is created, else the 'affiliate-portal' service is added and permissions are granted.
     * 
     * @param {SalesforceId} id - Salesforce Id of the associated contact
     * @param {any} user 
     * @returns {Promise<any>} 
     * @memberof FacilitatorsService
     */
    public async createOrMapAuth(id: string, user): Promise<any> {
        let roleId = global['facilitatorId'];
        if (user.role) {
            const role = await this.authService.getRole(`name='${user.role.name}'`);
            if (role.id > 0) roleId = role.id;
        }

        let auth = await this.authService.getUser(`user.email='${user.Email}'`);

        if (auth.email === '') {
            auth = await this.createNewAuth(user.Email, user.password, roleId, id);
        } else {
            auth = await this.mapCurrentAuth(user.Email, roleId, id);
        }

        await this.authService.addRoleToUser({ userEmail: user.Email, roleId });

        await this.authService.grantPermissionToUser(`affiliate -- ${user.AccountId}`, 1, auth.id);
        await this.authService.grantPermissionToUser(`workshops -- ${user.AccountId}`, 2, auth.id);

        this.cache.invalidate(this.getAllKey);

        return Promise.resolve({ id: id, ...auth });
    }

    /**
     * @desc Uses the Shingo Auth API to create a new login
     * 
     * @param {string} email 
     * @param {string} password 
     * @param {number} roleId 
     * @param {string} extId - Salesforce Id of the associated contact
     * @returns {Promise<any>} 
     * @memberof FacilitatorsService
     */
    public async createNewAuth(email: string, password: string, roleId: number, extId: string): Promise<any> {
        const user = await this.authService.createUser({ email, password, services: 'affiliate-portal', extId });

        this.cache.invalidate(this.getAllKey);

        return Promise.resolve({ jwt: user.jwt, id: user.id });
    }

    /**
     * @desc Uses the Shingo Auth API to map a Salesforce contact to a current login
     * 
     * @param {string} userEmail 
     * @param {number} roleId 
     * @param {string} extId - Salesforce Id of the associated contact
     * @returns {Promise<any>} 
     * @memberof FacilitatorsService
     */
    public async mapCurrentAuth(userEmail: string, roleId: number, extId: string): Promise<any> {
        const user = await this.authService.getUser(`user.email='${userEmail}'`);

        if (user === undefined) return Promise.reject({ error: 'USER_NOT_FOUND' });

        user.extId = extId;
        user.services = (user.services === '' ? 'affiliate-portal' : user.services + ', affiliate-portal');
        await this.authService.updateUser(user);

        this.cache.invalidate(this.getAllKey);

        return Promise.resolve({ jwt: user.jwt, id: user.id });
    }

    /**
     * @desc Updates a facilitator's fields. Returns the following:<br><br>
     * <code>{<br>
     *      &emsp;"record": {<br>
     *      &emsp;&emsp;"id": SalesforceId,<br>
     *      &emsp;&emsp;"success": boolean,<br>
     *      &emsp;&emsp;"errors": []<br>
     *      &emsp;},<br>
     *      &emsp;"salesforce": boolean,<br>
     *      &emsp;"auth": boolean
     *  }</code> 
     * 
     * @param {any} user - The facilitator object to update
     * @returns {Promise<any>} 
     * @memberof FacilitatorsService
     */
    public async update(user): Promise<any> {
        const contact = _.omit(user, ["password", "Account", "Facilitator_For__r", "id", "role"]);
        
        if (user.role) {
            const role = await this.authService.getRole(`role.name='${user.role.name}'`);
            await this.changeRole(user.Id, role.id);
        }
        
        // Get current user data to check if email address is being udpated.
        const prevUser: any = await this.sfService.retrieve({ object: 'Contact', ids: [ user.Id ] });

        // Update Contact record in Salesforce
        const data = {
            object: 'Contact',
            records: [{ contents: JSON.stringify(contact) }]
        }
        console.log('\nUPDATING CONTACT: ', contact);
        const record = (await this.sfService.update(data))[0];
<<<<<<< HEAD

        // If the users email or password changed, update their user auth
        if ((user.Email !== prevUser.Email) || user.password) {
=======
        console.log('UPDATED RECORD: ', record);
        if ((user.Email !== prevUser.Email) || user.password) {
            console.log('UPDATING USER AUTH...');
>>>>>>> 09d0cc7c
            const auth = await this.updateAuth(user, record.id);
            return Promise.resolve({ salesforce: true, auth: auth, record });
        }

        this.cache.invalidate(user.Id);
        this.cache.invalidate(this.getAllKey);

        return Promise.resolve({ salesforce: true, auth: false, record });
    }

    /**
     * @desc Update the associated login of a facilitator
     * 
     * @param {any} user - Facilitator's fields to update
     * @param {any} extId - Facilitator's Contact ID
     * @returns {Promise<boolean>} 
     * @memberof FacilitatorsService
     */
    public async updateAuth(user, extId): Promise<boolean> {
        const set = { extId };
        if (user.Email) set['email'] = user.Email;
        if (user.password) set['password'] = user.password;

        const updated = await this.authService.updateUser(set as User);

        this.cache.invalidate(extId);
        this.cache.invalidate(this.getAllKey);

        return Promise.resolve((updated && updated.response));
    }

    /**
     * @desc Deletes a facilitator. Returns the following:<br><br>
     * <code>{<br>
     *      &emsp;"id": SalesforceId,<br>
     *      &emsp;"success": boolean,<br>
     *      &emsp;"errors": []<br>
     *  }</code>
     * 
     * 
     * @param {string} id - Salesforce Id of the Contact to delete
     * @returns {Promise<any>} 
     * @memberof FacilitatorsService
     */
    public async delete(id: string): Promise<any> {
        // Create the data parameter for the RPC call
        const data = {
            object: 'Contact',
            ids: [id]
        }
        const record = (await this.sfService.delete(data))[0];

        this.cache.invalidate(id);
        this.cache.invalidate(this.getAllKey);

        return Promise.resolve(record);
    }

    /**
     * @desc Delete a login from the Shingo Auth API
     * 
     * @param {string} extId - Facilitator's Contact Id
     * @returns {Promise<boolean>} 
     * @memberof FacilitatorsService
     */
    public async deleteAuth(extId: string): Promise<boolean> {
        const deleted = await this.authService.deleteUser({ extId });

        this.cache.invalidate(extId);
        this.cache.invalidate(this.getAllKey);

        return Promise.resolve(deleted && deleted.response);
    }

    /**
     * @desc Remove the Affiliate Portal as service for a login
     * 
     * @param {string} extId - Facilitator's Contact Id
     * @returns {Promise<boolean>} 
     * @memberof FacilitatorsService
     */
    public async unmapAuth(extId: string): Promise<boolean> {
        const user = await this.authService.getUser(`user.extId='${extId}'`);

        if (user === undefined) return Promise.reject({ error: 'USER_NOT_FOUND' })

        if (user.services === 'affiliate-portal') user.services = 'af-p-disabled';
        else if (user.services.includes(', affiliate-portal')) user.services = user.services.replace(', affiliate-portal', ', af-p-disabled');
        else if (user.services.includes('affiliate-portal, ')) user.services = user.services.replace('affiliate-portal', 'af-p-disabled');

        this.log.warn('Disabling %j', user);
        const updated = await this.authService.updateUser(user);

        this.cache.invalidate(extId);
        this.cache.invalidate(this.getAllKey);

        return Promise.resolve(updated && updated.response);
    }

    /**
     * @desc Change a Facilitator's role to the role specified by <code>roleId</code>. If a role exists that belongs to the Affiliate Portal, it is removed first
     * 
     * @param {string} extId - Facilitator's Contact Id
     * @param {any} roleId - Id of the role to change to
     * @returns {Promise<boolean>} 
     * @memberof FacilitatorsService
     */
    public async changeRole(extId: string, roleId): Promise<boolean> {
        const user = await this.authService.getUser(`user.extId='${extId}'`);

        if (user.id === 0) return Promise.reject({ error: 'USER_NOT_FOUND' });

        const currentRole = user.roles.filter(role => { return role.service === 'affiliate-portal'; })[0];

        console.log(`\nCurrent Role: ${JSON.stringify(currentRole, null, 3)}`);

        const set = { userEmail: user.email, roleId };
        if (currentRole !== undefined) {
            console.log(`Removing current role from user: ${JSON.stringify(currentRole, null, 3)}`);
            await this.authService.removeRoleFromUser({ userEmail: user.email, roleId: currentRole.id });
        }
        const added = await this.authService.addRoleToUser(set);

        console.log(`New role added to user: ${JSON.stringify(added, null, 3)}`);

        this.cache.invalidate(extId);
        this.cache.invalidate(this.getAllKey);

        return Promise.resolve(added && added.response);
    }

    public async generateReset(email: string): Promise<string> {
        const user = await this.authService.getUser(`user.email='${email}'`);

        if (user.id === 0) return Promise.reject({ error: 'USER_NOT_FOUND' });

        const expires = Date.now() + 1000 * 60 * 60;
        const token = jwt.encode({ expires, email }, process.env.JWT_SECRET || 'ilikedogges');

        user.resetToken = token;

        await this.authService.updateUser(_.omit(user, ['password']));

        return Promise.resolve(token);
    }

    public async resetPassword(token: string, password: string): Promise<User> {
        const user = await this.authService.getUser(`user.resetToken='${token}'`);

        if (user.id === 0) return Promise.reject({ error: 'USER_NOT_FOUND' });

        const decoded = jwt.decode(token, process.env.JWT_SECRET || 'ilikedogges');

        if (new Date(decoded.expires) < new Date()) return Promise.reject({ error: 'RESET_TOKEN_EXPIRED' });

        await this.authService.updateUser({ id: user.id, password } as User);

        return Promise.resolve(user);
    }

}<|MERGE_RESOLUTION|>--- conflicted
+++ resolved
@@ -421,15 +421,9 @@
         }
         console.log('\nUPDATING CONTACT: ', contact);
         const record = (await this.sfService.update(data))[0];
-<<<<<<< HEAD
 
         // If the users email or password changed, update their user auth
         if ((user.Email !== prevUser.Email) || user.password) {
-=======
-        console.log('UPDATED RECORD: ', record);
-        if ((user.Email !== prevUser.Email) || user.password) {
-            console.log('UPDATING USER AUTH...');
->>>>>>> 09d0cc7c
             const auth = await this.updateAuth(user, record.id);
             return Promise.resolve({ salesforce: true, auth: auth, record });
         }
